<<<<<<< HEAD
"""pydantic models for GeoJSON Feature objects."""

from typing import Any, Dict, List, Optional, Union

=======
from typing import Union, Dict, List, Optional, Any
>>>>>>> d963150d
from pydantic import BaseModel, Field, validator

from .geometries import (
    LineString,
    MultiLineString,
    MultiPoint,
    MultiPolygon,
    Point,
    Polygon,
)
from .utils import BBox
<<<<<<< HEAD
=======
from .geometries import Geometry
>>>>>>> d963150d


class Feature(BaseModel):
    """Feature Model"""

    type: str = Field("Feature", const=True)
<<<<<<< HEAD
    geometry: Union[
        Point, MultiPoint, LineString, MultiLineString, Polygon, MultiPolygon
    ]
=======
    geometry: Geometry
>>>>>>> d963150d
    properties: Optional[Dict[Any, Any]]
    id: Optional[str]
    bbox: Optional[BBox]

    class Config:
        """TODO: document"""

        use_enum_values = True

    @validator("geometry", pre=True, always=True)
    def set_geometry(cls, v):
        """set geometry from geo interface or input"""
        if hasattr(v, "__geo_interface__"):
            return v.__geo_interface__
        return v


class FeatureCollection(BaseModel):
    """FeatureCollection Model"""

    type: str = Field("FeatureCollection", const=True)
    features: List[Feature]
    bbox: Optional[BBox]<|MERGE_RESOLUTION|>--- conflicted
+++ resolved
@@ -1,39 +1,17 @@
-<<<<<<< HEAD
 """pydantic models for GeoJSON Feature objects."""
 
 from typing import Any, Dict, List, Optional, Union
-
-=======
-from typing import Union, Dict, List, Optional, Any
->>>>>>> d963150d
 from pydantic import BaseModel, Field, validator
 
-from .geometries import (
-    LineString,
-    MultiLineString,
-    MultiPoint,
-    MultiPolygon,
-    Point,
-    Polygon,
-)
 from .utils import BBox
-<<<<<<< HEAD
-=======
 from .geometries import Geometry
->>>>>>> d963150d
 
 
 class Feature(BaseModel):
     """Feature Model"""
 
     type: str = Field("Feature", const=True)
-<<<<<<< HEAD
-    geometry: Union[
-        Point, MultiPoint, LineString, MultiLineString, Polygon, MultiPolygon
-    ]
-=======
     geometry: Geometry
->>>>>>> d963150d
     properties: Optional[Dict[Any, Any]]
     id: Optional[str]
     bbox: Optional[BBox]
