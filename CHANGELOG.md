
# Change Log
All notable changes to this project will be documented in this file.

The format is based on [Keep a Changelog](http://keepachangelog.com/)
and this project adheres to [Semantic Versioning](http://semver.org/).

## [0.5.0] - TBD

<<<<<<< HEAD
### Fixed
=======
## Added

- python 3.11 support

## Fixed
>>>>>>> b20bd7ed

- Derive WKT type from Geometry's type instead of class name (author @eseglem, https://github.com/developmentseed/geojson-pydantic/pull/81)

### Changed

- Replace `NumType` with `float` throughout (author @eseglem, https://github.com/developmentseed/geojson-pydantic/pull/83)
- `__geo_interface__` definition to not use pydantic `BaseModel.dict()` method and better match the specification
- Adjusted mypy configuration and updated type definitions to satisfy all rules (author @eseglem, https://github.com/developmentseed/geojson-pydantic/pull/87)
- Updated pre-commit config to run mypy on the whole library instead of individual changed files.
- Defaults are more explicit. This keeps pyright from thinking they are required.

### Removed

- Remove `validate` classmethods used to implicitly load json strings (author @eseglem, https://github.com/developmentseed/geojson-pydantic/pull/88)

## [0.4.3] - 2022-07-18

### Fixed

- The bbox key should not be in a `__geo_interface__` object if the bbox is None (author @yellowcap, https://github.com/developmentseed/geojson-pydantic/pull/77)

## [0.4.2] - 2022-06-13

### Added

- `GeometryCollection` as optional input to geometry field in `Feature` (author @davidraleigh, https://github.com/developmentseed/geojson-pydantic/pull/72)

## [0.4.1] - 2022-06-10

### Added

- `Geometry` and `GeometryCollection` validation from dict or string (author @Vikka, https://github.com/developmentseed/geojson-pydantic/pull/69)

    ```python
    Point.validate('{"coordinates": [1.0, 2.0], "type": "Point"}')
    >> Point(coordinates=(1.0, 2.0), type='Point')
    ```

- `Feature` and `FeatureCollection` validation from dict or string

    ```python
    FeatureCollection.validate('{"type": "FeatureCollection", "features": [{"type": "Feature", "geometry": {"coordinates": [1.0, 2.0], "type": "Point"}}]}')
    >> FeatureCollection(type='FeatureCollection', features=[Feature(type='Feature', geometry=Point(coordinates=(1.0, 2.0), type='Point'), properties=None, id=None, bbox=None)], bbox=None)
    ```

## [0.4.0] - 2022-06-03

### Added
- `.wkt` property for Geometry object
    ```python
    from geojson_pydantic.geometries import Point

    Point(coordinates=(1, 2)).wkt
    >> 'POINT (1.0 2.0)'
    ```

- `.exterior` and `.interiors` properties for `geojson_pydantic.geometries.Polygon` object.
    ```python
    from geojson_pydantic.geometries import Polygon
    polygon = Polygon(
        coordinates=[
            [(0, 0), (0, 10), (10, 10), (10, 0), (0, 0)],
            [(2, 2), (2, 4), (4, 4), (4, 2), (2, 2)],
        ]
    )
    polygon.exterior
    >> [(0.0, 0.0), (0.0, 10.0), (10.0, 10.0), (10.0, 0.0), (0.0, 0.0)]

    list(polygon.interiors)
    >> [[(2.0, 2.0), (2.0, 4.0), (4.0, 4.0), (4.0, 2.0), (2.0, 2.0)]]
    ```

- `__geo_interface__` to `geojson_pydantic.geometries.GeometryCollection` object
- `__geo_interface__` to `geojson_pydantic.feature.Feature` and `geojson_pydantic.feature.FeatureCollection` object
- `geojson_pydantic.__all__` to declaring public objects (author @farridav, https://github.com/developmentseed/geojson-pydantic/pull/52)

### Changed
- switch to `pyproject.toml`
- rename `geojson_pydantic.version` to `geojson_pydantic.__version__`

### Fixed
- changelog compare links

## [0.3.4] - 2022-04-28

- Fix optional geometry and bbox fields on `Feature`; allowing users to pass in `None` or even omit either field (author @moradology, https://github.com/developmentseed/geojson-pydantic/pull/56)
- Fix `Polygon.from_bounds` to respect geojson specification and return counterclockwise linear ring (author @jmfee-usgs, https://github.com/developmentseed/geojson-pydantic/pull/49)

## [0.3.3] - 2022-03-04

- Follow geojson specification and make feature geometry optional (author @yellowcap, https://github.com/developmentseed/geojson-pydantic/pull/47)
    ```python
    from geojson_pydantic import Feature
    # Before
    feature = Feature(type="Feature", geometry=None, properties={})

    >> ValidationError: 1 validation error for Feature
    geometry none is not an allowed value (type=type_error.none.not_allowed)

    # Now
    feature = Feature(type="Feature", geometry=None, properties={})
    assert feature.geometry is None
    ```

## [0.3.2] - 2022-02-21

- fix `parse_geometry_obj` potential bug (author @geospatial-jeff, https://github.com/developmentseed/geojson-pydantic/pull/45)
- improve type definition (and validation) for geometry coordinate arrays (author @geospatial-jeff, https://github.com/developmentseed/geojson-pydantic/pull/44)

## [0.3.1] - 2021-08-04

### Added
- `Polygon.from_bounds` class method to create a Polygon geometry from a bounding box.
    ```python
    from geojson_pydantic import Polygon
    print(Polygon.from_bounds((1, 2, 3, 4)).dict(exclude_none=True))
    >> {'coordinates': [[(1.0, 2.0), (1.0, 4.0), (3.0, 4.0), (3.0, 2.0), (1.0, 2.0)]], 'type': 'Polygon'}
    ```

### Fixed
- Added validation for Polygons with zero size.


## [0.3.0] - 2021-05-25

### Added
- `Feature` and `FeatureCollection` model generics to support custom geometry and/or properties validation (author @iwpnd, https://github.com/developmentseed/geojson-pydantic/pull/29)

    ```python
    from pydantic import BaseModel
    from geojson_pydantic.features import Feature
    from geojson_pydantic.geometries import Polygon

    class MyFeatureProperties(BaseModel):
        name: str
        value: int

    feature = Feature[Polygon, MyFeatureProperties](
        **{
            "type": "Feature",
            "geometry": {
                "type": "Polygon",
                "coordinates": [
                [
                    [13.38272,52.46385],
                    [13.42786,52.46385],
                    [13.42786,52.48445],
                    [13.38272,52.48445],
                    [13.38272,52.46385]
                ]
                ]
            },
            "properties": {
                "name": "test",
                "value": 1
            }
        }
    )
    ```

- Top level export (https://github.com/developmentseed/geojson-pydantic/pull/34)

    ```python
    # before
    from geojson_pydantic.features import Feature, FeatureCollection
    from geojson_pydantic.geometries import Polygon

    # now
    from geojson_pydantic import Feature, Polygon
    ```

### Removed
- Drop python 3.6 support
- Renamed `utils.py` to `types.py`
- Removed `Coordinate` type in `geojson_pydantic.features` (replaced by `Position`)

## [0.2.3] - 2021-05-05

### Fixed
- incorrect version number set in `__init__.py`

## [0.2.2] - 2020-12-29

### Added
- Made collections iterable (#12)
- Added `parse_geometry_obj` function (#9)

## [0.2.1] - 2020-08-07

Although the type file was added in `0.2.0` it wasn't included in the distributed package. Use this version `0.2.1` for type annotations.

### Fixed
- Correct package type information files

## [0.2.0] - 2020-08-06

### Added
- Added documentation on locally running tests (#3)
- Publish type information (#6)

### Changed
- Removed geojson dependency (#4)

### Fixed
- Include MultiPoint as a valid geometry for a Feature (#1)

## [0.1.0] - 2020-05-21

### Added
- Initial Release

[unreleased]: https://github.com/developmentseed/geojson-pydantic/compare/0.5.0...HEAD
[0.5.0]: https://github.com/developmentseed/geojson-pydantic/compare/0.4.3...0.5.0
[0.4.3]: https://github.com/developmentseed/geojson-pydantic/compare/0.4.2...0.4.3
[0.4.2]: https://github.com/developmentseed/geojson-pydantic/compare/0.4.1...0.4.2
[0.4.1]: https://github.com/developmentseed/geojson-pydantic/compare/0.4.0...0.4.1
[0.4.0]: https://github.com/developmentseed/geojson-pydantic/compare/0.3.4...0.4.0
[0.3.4]: https://github.com/developmentseed/geojson-pydantic/compare/0.3.3...0.3.4
[0.3.3]: https://github.com/developmentseed/geojson-pydantic/compare/0.3.2...0.3.3
[0.3.2]: https://github.com/developmentseed/geojson-pydantic/compare/0.3.1...0.3.2
[0.3.1]: https://github.com/developmentseed/geojson-pydantic/compare/0.3.0...0.3.1
[0.3.0]: https://github.com/developmentseed/geojson-pydantic/compare/0.2.3...0.3.0
[0.2.3]: https://github.com/developmentseed/geojson-pydantic/compare/0.2.2...0.2.3
[0.2.2]: https://github.com/developmentseed/geojson-pydantic/compare/0.2.1...0.2.2
[0.2.1]: https://github.com/developmentseed/geojson-pydantic/compare/0.2.0...0.2.1
[0.2.0]: https://github.com/developmentseed/geojson-pydantic/compare/0.1.0...0.2.0
[0.1.0]: https://github.com/developmentseed/geojson-pydantic/compare/005f3e57ad07272c99c54302decc63eec12175c9...0.1.0<|MERGE_RESOLUTION|>--- conflicted
+++ resolved
@@ -7,15 +7,11 @@
 
 ## [0.5.0] - TBD
 
-<<<<<<< HEAD
-### Fixed
-=======
-## Added
+### Added
 
 - python 3.11 support
 
-## Fixed
->>>>>>> b20bd7ed
+### Fixed
 
 - Derive WKT type from Geometry's type instead of class name (author @eseglem, https://github.com/developmentseed/geojson-pydantic/pull/81)
 
