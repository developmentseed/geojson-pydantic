from random import randint
from typing import Any, Dict
from uuid import uuid4

import pytest
from pydantic import BaseModel, ValidationError

from geojson_pydantic.features import Feature, FeatureCollection
from geojson_pydantic.geometries import (
    Geometry,
    GeometryCollection,
    MultiPolygon,
    Polygon,
)


class GenericProperties(BaseModel):
    id: str
    description: str
    size: int


properties: Dict[str, Any] = {
    "id": str(uuid4()),
    "description": str(uuid4()),
    "size": randint(0, 1000),
}

coordinates = [
    [
        [13.38272, 52.46385],
        [13.42786, 52.46385],
        [13.42786, 52.48445],
        [13.38272, 52.48445],
        [13.38272, 52.46385],
    ]
]

polygon: Dict[str, Any] = {
    "type": "Polygon",
    "coordinates": coordinates,
}

multipolygon: Dict[str, Any] = {
    "type": "MultiPolygon",
    "coordinates": [coordinates],
}

geom_collection: Dict[str, Any] = {
    "type": "GeometryCollection",
    "geometries": [polygon, multipolygon],
}

test_feature: Dict[str, Any] = {
    "type": "Feature",
    "geometry": polygon,
    "properties": properties,
    "bbox": [13.38272, 52.46385, 13.42786, 52.48445],
}

test_feature_geom_null: Dict[str, Any] = {
    "type": "Feature",
    "geometry": None,
    "properties": properties,
}

test_feature_geometry_collection: Dict[str, Any] = {
    "type": "Feature",
    "geometry": geom_collection,
    "properties": properties,
}


def test_feature_collection_iteration():
    """test if feature collection is iterable"""
    gc = FeatureCollection(
        type="FeatureCollection", features=[test_feature, test_feature]
    )
    assert hasattr(gc, "__geo_interface__")
    iter(gc)


def test_geometry_collection_iteration():
    """test if feature collection is iterable"""
    gc = FeatureCollection(
        type="FeatureCollection", features=[test_feature_geometry_collection]
    )
    assert hasattr(gc, "__geo_interface__")
    iter(gc)


def test_generic_properties_is_dict():
    feature = Feature(**test_feature)
    assert hasattr(feature, "__geo_interface__")
    assert feature.properties["id"] == test_feature["properties"]["id"]
    assert type(feature.properties) == dict
    assert not hasattr(feature.properties, "id")


def test_generic_properties_is_dict_collection():
    feature = Feature(**test_feature_geometry_collection)
    assert hasattr(feature, "__geo_interface__")
    assert (
        feature.properties["id"] == test_feature_geometry_collection["properties"]["id"]
    )
    assert type(feature.properties) == dict
    assert not hasattr(feature.properties, "id")


def test_generic_properties_is_object():
    feature = Feature[Geometry, GenericProperties](**test_feature)
    assert feature.properties.id == test_feature["properties"]["id"]
    assert type(feature.properties) == GenericProperties
    assert hasattr(feature.properties, "id")


def test_generic_geometry():
    feature = Feature[Polygon, GenericProperties](**test_feature)
    assert feature.properties.id == test_feature_geometry_collection["properties"]["id"]
    assert type(feature.geometry) == Polygon
    assert type(feature.properties) == GenericProperties
    assert hasattr(feature.properties, "id")

    feature = Feature[Polygon, Dict](**test_feature)
    assert type(feature.geometry) == Polygon
    assert feature.properties["id"] == test_feature["properties"]["id"]
    assert type(feature.properties) == dict
    assert not hasattr(feature.properties, "id")

    with pytest.raises(ValidationError):
        Feature[MultiPolygon, Dict](**({"type": "Feature", "geometry": polygon}))


def test_generic_geometry_collection():
    feature = Feature[GeometryCollection, GenericProperties](
        **test_feature_geometry_collection
    )
    assert feature.properties.id == test_feature_geometry_collection["properties"]["id"]
    assert type(feature.geometry) == GeometryCollection
    assert feature.geometry.wkt.startswith("GEOMETRYCOLLECTION (POLYGON ")
    assert type(feature.properties) == GenericProperties
    assert hasattr(feature.properties, "id")

    feature = Feature[GeometryCollection, Dict](**test_feature_geometry_collection)
    assert type(feature.geometry) == GeometryCollection
    assert (
        feature.properties["id"] == test_feature_geometry_collection["properties"]["id"]
    )
    assert type(feature.properties) == dict
    assert not hasattr(feature.properties, "id")

    with pytest.raises(ValidationError):
        Feature[MultiPolygon, Dict](**({"type": "Feature", "geometry": polygon}))


def test_generic_properties_should_raise_for_string():
    with pytest.raises(ValidationError):
        Feature(
            **({"type": "Feature", "geometry": polygon, "properties": "should raise"})
        )


def test_feature_collection_generic():
    fc = FeatureCollection[Polygon, GenericProperties](
        type="FeatureCollection", features=[test_feature, test_feature]
    )
    assert len(fc) == 2
    assert type(fc[0].properties) == GenericProperties
    assert type(fc[0].geometry) == Polygon


def test_geo_interface_protocol():
    class Pointy:
        __geo_interface__ = {"type": "Point", "coordinates": (0.0, 0.0)}

    feat = Feature(type="Feature", geometry=Pointy(), properties={})
    assert feat.geometry.dict(exclude_unset=True) == Pointy.__geo_interface__


def test_feature_with_null_geometry():
    feature = Feature(**test_feature_geom_null)
    assert feature.geometry is None


def test_feature_geo_interface_with_null_geometry():
    feature = Feature(**test_feature_geom_null)
    assert "bbox" not in feature.__geo_interface__


def test_feature_collection_geo_interface_with_null_geometry():
    fc = FeatureCollection(
        type="FeatureCollection", features=[test_feature_geom_null, test_feature]
    )
    assert "bbox" not in fc.__geo_interface__
    assert "bbox" not in fc.__geo_interface__["features"][0]
    assert "bbox" in fc.__geo_interface__["features"][1]


@pytest.mark.parametrize("id", ["a", 1, "1"])
def test_feature_id(id):
    """Test if a string stays a string and if an int stays an int."""
    feature = Feature(**test_feature, id=id)
    assert feature.id == id


@pytest.mark.parametrize("id", [True, 1.0])
def test_bad_feature_id(id):
    """make sure it raises error."""
    with pytest.raises(ValidationError):
        Feature(**test_feature, id=id)


def test_feature_validation():
    """Test default."""
    assert Feature(type="Feature", properties=None, geometry=None)
    assert Feature(type="Feature", properties=None, geometry=None, bbox=None)

    with pytest.raises(ValidationError):
        # should be type=Feature
        Feature(type="feature", properties=None, geometry=None)

    with pytest.raises(ValidationError):
        # missing type
        Feature(properties=None, geometry=None)

    with pytest.raises(ValidationError):
        # missing properties
        Feature(type="Feature", geometry=None)

    with pytest.raises(ValidationError):
        # missing geometry
        Feature(type="Feature", properties=None)

    assert Feature(
        type="Feature", properties=None, bbox=[0, 0, 100, 100], geometry=None
    )
    assert Feature(
        type="Feature", properties=None, bbox=[0, 0, 0, 100, 100, 100], geometry=None
    )

    with pytest.raises(ValidationError):
        # bad bbox2d
<<<<<<< HEAD
        Feature(type="Feature", properties=None, bbox=(100, 100, 0, 0), geometry=None)
=======
        Feature(type="Feature", properties=None, bbox=[100, 100, 0, 0], geometry=None)
>>>>>>> 613bd1ba

    with pytest.raises(ValidationError):
        # bad bbox3d
        Feature(
            type="Feature",
            properties=None,
<<<<<<< HEAD
            bbox=(100, 100, 100, 0, 0, 0),
            geometry=None,
        )


def test_bbox_validation():
    # Some attempts at generic validation did not validate the types within
    # bbox before passing them to the function and resulted in TypeErrors.
    # This test exists to ensure that doesn't happen in the future.
    with pytest.raises(ValidationError):
        Feature(
            type="Feature",
            properties=None,
            bbox=(0, "a", 0, 1, 1, 1),
=======
            bbox=[100, 100, 100, 0, 0, 0],
>>>>>>> 613bd1ba
            geometry=None,
        )<|MERGE_RESOLUTION|>--- conflicted
+++ resolved
@@ -232,26 +232,21 @@
         Feature(type="Feature", properties=None)
 
     assert Feature(
-        type="Feature", properties=None, bbox=[0, 0, 100, 100], geometry=None
+        type="Feature", properties=None, bbox=(0, 0, 100, 100), geometry=None
     )
     assert Feature(
-        type="Feature", properties=None, bbox=[0, 0, 0, 100, 100, 100], geometry=None
+        type="Feature", properties=None, bbox=(0, 0, 0, 100, 100, 100), geometry=None
     )
 
     with pytest.raises(ValidationError):
         # bad bbox2d
-<<<<<<< HEAD
         Feature(type="Feature", properties=None, bbox=(100, 100, 0, 0), geometry=None)
-=======
-        Feature(type="Feature", properties=None, bbox=[100, 100, 0, 0], geometry=None)
->>>>>>> 613bd1ba
 
     with pytest.raises(ValidationError):
         # bad bbox3d
         Feature(
             type="Feature",
             properties=None,
-<<<<<<< HEAD
             bbox=(100, 100, 100, 0, 0, 0),
             geometry=None,
         )
@@ -266,8 +261,5 @@
             type="Feature",
             properties=None,
             bbox=(0, "a", 0, 1, 1, 1),
-=======
-            bbox=[100, 100, 100, 0, 0, 0],
->>>>>>> 613bd1ba
             geometry=None,
         )